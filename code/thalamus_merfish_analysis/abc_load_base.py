--- conflicted
+++ resolved
@@ -93,27 +93,19 @@
         )
     else:
         adata = adata[:, genes].to_memory()
-<<<<<<< HEAD
-    
-    if transform == 'log2cpm':
+
+    if transform == "log2cpm":
         # transform calculation converts sparse 'log2' matrix to dense array
-        adata.X = np.asarray(
-            np.log2(1 + adata.X*1e6 / np.sum(adata.X.toarray(), axis=1, keepdims=True)
-                    ))
-    else:
-        # convert sparse matrix (how 'log2' & 'raw' counts are stored in h5ad 
-        # file) to dense array to match 'log2cpm' transform option
-        adata.X = adata.X.toarray()
-
-=======
-
-    if transform == "log2cpm":
         adata.X = np.asarray(
             np.log2(
                 1 + adata.X * 1e6 / np.sum(adata.X.toarray(), axis=1, keepdims=True)
             )
         )
->>>>>>> 1c535a0c
+    else:
+        # convert sparse matrix (how 'log2' & 'raw' counts are stored in h5ad 
+        # file) to dense array to match 'log2cpm' transform option
+        adata.X = adata.X.toarray()
+
     # access genes by short symbol vs longer names
     adata.var_names = adata.var["gene_symbol"]
 
@@ -430,15 +422,9 @@
     if realigned:
         coords = ["x_section", "y_section", "z_section"]
     else:
-<<<<<<< HEAD
-        coords = ['x_reconstructed','y_reconstructed','z_reconstructed']
+        coords = ["x_reconstructed", "y_reconstructed", "z_reconstructed"]
     resolutions = np.array([X_RESOLUTION, Y_RESOLUTION, Z_RESOLUTION])
-    
-=======
-        coords = ["x_reconstructed", "y_reconstructed", "z_reconstructed"]
-    resolutions = np.array([10e-3, 10e-3, 200e-3])
-
->>>>>>> 1c535a0c
+
     # load 'resampled CCF' (rasterized, in MERFISH space) image volumes from the
     # ABC Atlas dataset (z resolution limited to merscope slices)
     ccf_img = get_ccf_labels_image(resampled=True, realigned=realigned)
