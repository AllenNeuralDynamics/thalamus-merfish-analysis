#!/usr/bin/env bash
set -e

<<<<<<< HEAD
pip install -U --upgrade-strategy=only-if-needed \
git+https://github.com/scverse/spatialdata@v0.0.15 \
git+https://github.com/scverse/spatialdata-plot@v0.0.6

=======
>>>>>>> 9ac7ab3e
if [ -n "$CUSTOM_KEY" ]; then
    printf "Installing dotfiles via chezmoi, from $CUSTOM_KEY"
    sh -c "$(curl -fsLS get.chezmoi.io)" -- -b /usr/bin/ init $CUSTOM_KEY --apply
fi
ln -s /root/capsule/code/.vscode/ /.vscode

# VERSION=4.20.1
if [ -n "$CUSTOM_KEY_2" ]; then
    printf "Installing code-server version $CUSTOM_KEY_2"
    mkdir /.code-server
    cd /.code-server
    curl -fL "https://github.com/coder/code-server/releases/download/v$CUSTOM_KEY_2/code-server-$CUSTOM_KEY_2-linux-amd64.tar.gz" \
      | tar -xvz
    ln -s /.code-server/code-server-$CUSTOM_KEY_2-linux-amd64/bin/code-server  /usr/bin/code-server
    cd -
fi<|MERGE_RESOLUTION|>--- conflicted
+++ resolved
@@ -1,13 +1,10 @@
 #!/usr/bin/env bash
 set -e
 
-<<<<<<< HEAD
 pip install -U --upgrade-strategy=only-if-needed \
 git+https://github.com/scverse/spatialdata@v0.0.15 \
 git+https://github.com/scverse/spatialdata-plot@v0.0.6
 
-=======
->>>>>>> 9ac7ab3e
 if [ -n "$CUSTOM_KEY" ]; then
     printf "Installing dotfiles via chezmoi, from $CUSTOM_KEY"
     sh -c "$(curl -fsLS get.chezmoi.io)" -- -b /usr/bin/ init $CUSTOM_KEY --apply
